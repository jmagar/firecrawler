--- conflicted
+++ resolved
@@ -113,17 +113,7 @@
           ...(headers !== undefined ? headers : {}),
         },
         signal: abort,
-<<<<<<< HEAD
-        dispatcher: new Agent({
-          headersTimeout: 0,
-          bodyTimeout: 0,
-          connect: {
-            // lookup: cacheableLookup.lookup,
-          },
-        }),
-=======
         dispatcher: useCacheableLookup ? robustAgent : robustAgentNoLookup,
->>>>>>> 2b3b871f
         ...(body instanceof FormData
           ? {
               body,
