--- conflicted
+++ resolved
@@ -19,11 +19,8 @@
   screenshot?: boolean;
   headers?: Record<string, string>;
   replaceAllPathsWithAbsolutePaths?: boolean;
-<<<<<<< HEAD
-  parsePDF?: boolean
-=======
+  parsePDF?: boolean;
   removeTags?: string | string[];
->>>>>>> 5fd228f9
 };
 
 export type ExtractorOptions = {
