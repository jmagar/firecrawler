--- conflicted
+++ resolved
@@ -19,11 +19,8 @@
   screenshot?: boolean;
   headers?: Record<string, string>;
   replaceAllPathsWithAbsolutePaths?: boolean;
-<<<<<<< HEAD
-  parsePDF?: boolean
-=======
+  parsePDF?: boolean;
   removeTags?: string | string[];
->>>>>>> 88fbbb87
 };
 
 export type ExtractorOptions = {
