import { Request, Response } from "express";
import { checkTeamCredits } from "../../../src/services/billing/credit_billing";
import { authenticateUser } from "../auth";
import { RateLimiterMode } from "../../../src/types";
import { addScrapeJob } from "../../../src/services/queue-jobs";
import { isUrlBlocked } from "../../../src/scraper/WebScraper/utils/blocklist";
import { validateIdempotencyKey } from "../../../src/services/idempotency/validate";
import { createIdempotencyKey } from "../../../src/services/idempotency/create";
import {
  defaultCrawlPageOptions,
  defaultCrawlerOptions,
  defaultOrigin,
} from "../../../src/lib/default-values";
import { v4 as uuidv4 } from "uuid";
import { logger } from "../../../src/lib/logger";
import {
  addCrawlJob,
  addCrawlJobs,
  crawlToCrawler,
  finishCrawlKickoff,
  lockURL,
  lockURLs,
  saveCrawl,
  StoredCrawl,
} from "../../../src/lib/crawl-redis";
import { redisEvictConnection } from "../../../src/services/redis";
import { checkAndUpdateURL } from "../../../src/lib/validateUrl";
import * as Sentry from "@sentry/node";
import { getJobPriority } from "../../lib/job-priority";
import { fromLegacyScrapeOptions, url as urlSchema } from "../v1/types";
import { ZodError } from "zod";
import { BLOCKLISTED_URL_MESSAGE } from "../../lib/strings";
import { fromV0ScrapeOptions } from "../v2/types";

export async function crawlController(req: Request, res: Response) {
  try {
    const auth = await authenticateUser(req, res, RateLimiterMode.Crawl);
    if (!auth.success) {
      return res.status(auth.status).json({ error: auth.error });
    }

    const { team_id, chunk } = auth;

    if (chunk?.flags?.forceZDR) {
      return res.status(400).json({ error: "Your team has zero data retention enabled. This is not supported on the v0 API. Please update your code to use the v1 API." });
    }

    const id = uuidv4();

    redisEvictConnection.sadd("teams_using_v0", team_id)
      .catch(error => logger.error("Failed to add team to teams_using_v0", { error, team_id }));
    
    redisEvictConnection.sadd("teams_using_v0:" + team_id, "crawl:" + id)
      .catch(error => logger.error("Failed to add team to teams_using_v0 (2)", { error, team_id }));

    if (req.headers["x-idempotency-key"]) {
      const isIdempotencyValid = await validateIdempotencyKey(req);
      if (!isIdempotencyValid) {
        return res.status(409).json({ error: "Idempotency key already used" });
      }
      try {
        createIdempotencyKey(req);
      } catch (error) {
        logger.error(error);
        return res.status(500).json({ error: error.message });
      }
    }

    const crawlerOptions = {
      ...defaultCrawlerOptions,
      ...req.body.crawlerOptions,
    };
    const pageOptions = { ...defaultCrawlPageOptions, ...req.body.pageOptions };

    if (Array.isArray(crawlerOptions.includes)) {
      for (const x of crawlerOptions.includes) {
        try {
          new RegExp(x);
        } catch (e) {
          return res.status(400).json({ error: e.message });
        }
      }
    }

    if (Array.isArray(crawlerOptions.excludes)) {
      for (const x of crawlerOptions.excludes) {
        try {
          new RegExp(x);
        } catch (e) {
          return res.status(400).json({ error: e.message });
        }
      }
    }

    const limitCheck = req.body?.crawlerOptions?.limit ?? 1;
    const {
      success: creditsCheckSuccess,
      message: creditsCheckMessage,
      remainingCredits,
    } = await checkTeamCredits(chunk, team_id, limitCheck);

    if (!creditsCheckSuccess) {
      return res.status(402).json({
        error:
          "Insufficient credits. You may be requesting with a higher limit than the amount of credits you have left. If not, upgrade your plan at https://firecrawl.dev/pricing or contact us at help@firecrawl.com",
      });
    }

    // TODO: need to do this to v1
    crawlerOptions.limit = Math.min(remainingCredits, crawlerOptions.limit);

    let url = urlSchema.parse(req.body.url);
    if (!url) {
      return res.status(400).json({ error: "Url is required" });
    }
    if (typeof url !== "string") {
      return res.status(400).json({ error: "URL must be a string" });
    }
    try {
      url = checkAndUpdateURL(url).url;
    } catch (e) {
      return res
        .status(e instanceof Error && e.message === "Invalid URL" ? 400 : 500)
        .json({ error: e.message ?? e });
    }

    if (isUrlBlocked(url, auth.chunk?.flags ?? null)) {
      return res.status(403).json({
        error: BLOCKLISTED_URL_MESSAGE,
      });
    }

    // if (mode === "single_urls" && !url.includes(",")) { // NOTE: do we need this?
    //   try {
    //     const a = new WebScraperDataProvider();
    //     await a.setOptions({
    //       jobId: uuidv4(),
    //       mode: "single_urls",
    //       urls: [url],
    //       crawlerOptions: { ...crawlerOptions, returnOnlyUrls: true },
    //       pageOptions: pageOptions,
    //     });

    //     const docs = await a.getDocuments(false, (progress) => {
    //       job.updateProgress({
    //         current: progress.current,
    //         total: progress.total,
    //         current_step: "SCRAPING",
    //         current_url: progress.currentDocumentUrl,
    //       });
    //     });
    //     return res.json({
    //       success: true,
    //       documents: docs,
    //     });
    //   } catch (error) {
    //     logger.error(error);
    //     return res.status(500).json({ error: error.message });
    //   }
    // }

<<<<<<< HEAD
    await logCrawl(id, team_id);

    const { scrapeOptions, internalOptions } = fromV0ScrapeOptions(
=======
    const { scrapeOptions, internalOptions } = fromLegacyScrapeOptions(
>>>>>>> 77dda8f3
      pageOptions,
      undefined,
      undefined,
      team_id
    );
    internalOptions.disableSmartWaitCache = true; // NOTE: smart wait disabled for crawls to ensure contentful scrape, speed does not matter
    internalOptions.saveScrapeResultToGCS = process.env.GCS_FIRE_ENGINE_BUCKET_NAME ? true : false;
    delete (scrapeOptions as any).timeout;

    const sc: StoredCrawl = {
      originUrl: url,
      crawlerOptions,
      scrapeOptions,
      internalOptions,
      team_id,
      createdAt: Date.now(),
    };

    const crawler = crawlToCrawler(id, sc, auth.chunk?.flags ?? null);

    try {
      sc.robots = await crawler.getRobotsTxt();
    } catch (_) {}

    await saveCrawl(id, sc);

    await finishCrawlKickoff(id);

    const sitemap = sc.crawlerOptions.ignoreSitemap
      ? 0
      : await crawler.tryGetSitemap(async (urls) => {
          if (urls.length === 0) return;

          let jobPriority = await getJobPriority({
            team_id,
            basePriority: 21,
          });
          const jobs = urls.map((url) => {
            const uuid = uuidv4();
            return {
              name: uuid,
              data: {
                url,
                mode: "single_urls" as const,
                crawlerOptions,
                scrapeOptions,
                internalOptions,
                team_id,
                origin: req.body.origin ?? defaultOrigin,
                integration: req.body.integration,
                crawl_id: id,
                sitemapped: true,
                zeroDataRetention: false, // not supported on v0
              },
              opts: {
                jobId: uuid,
                priority: jobPriority,
              },
            };
          });

          await lockURLs(
            id,
            sc,
            jobs.map((x) => x.data.url),
            logger,
          );
          await addCrawlJobs(
            id,
            jobs.map((x) => x.opts.jobId),
            logger,
          );
          for (const job of jobs) {
            // add with sentry instrumentation
            await addScrapeJob(job.data, {}, job.opts.jobId);
          }
        });

    if (sitemap === 0) {
      await lockURL(id, sc, url);

      // Not needed, first one should be 15.
      // const jobPriority = await getJobPriority({team_id, basePriority: 10})

      const jobId = uuidv4();
      await addScrapeJob(
        {
          url,
          mode: "single_urls",
          crawlerOptions,
          scrapeOptions,
          internalOptions,
          team_id,
          origin: req.body.origin ?? defaultOrigin,
          integration: req.body.integration,
          crawl_id: id,
          zeroDataRetention: false, // not supported on v0
        },
        {
          priority: 15, // prioritize request 0 of crawl jobs same as scrape jobs
        },
        jobId,
      );
      await addCrawlJob(id, jobId, logger);
    }

    res.json({ jobId: id });
  } catch (error) {
    Sentry.captureException(error);
    logger.error(error);
    return res.status(500).json({
      error: error instanceof ZodError ? "Invalid URL" : error.message,
    });
  }
}<|MERGE_RESOLUTION|>--- conflicted
+++ resolved
@@ -159,13 +159,7 @@
     //   }
     // }
 
-<<<<<<< HEAD
-    await logCrawl(id, team_id);
-
     const { scrapeOptions, internalOptions } = fromV0ScrapeOptions(
-=======
-    const { scrapeOptions, internalOptions } = fromLegacyScrapeOptions(
->>>>>>> 77dda8f3
       pageOptions,
       undefined,
       undefined,
